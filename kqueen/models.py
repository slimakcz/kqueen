--- conflicted
+++ resolved
@@ -46,11 +46,7 @@
                 return self.state
             self.state = cluster['state']
             self.save()
-<<<<<<< HEAD
-=======
-        except Exception:
-            pass
->>>>>>> 719db9f3
+
         return self.state
 
     @property
