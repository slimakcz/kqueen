from google.oauth2 import service_account
from kqueen.config import current_config
from kqueen.engines.base import BaseEngine

import googleapiclient.discovery
import logging
import requests

logger = logging.getLogger('kqueen_api')
config = current_config()


STATE_MAP = {
    'PROVISIONING': config.get('CLUSTER_PROVISIONING_STATE'),
    'RUNNING': config.get('CLUSTER_OK_STATE'),
    'STOPPING': config.get('CLUSTER_DEPROVISIONING_STATE'),
    'RECONCILING': config.get('CLUSTER_RESIZING_STATE')
}


class GceEngine(BaseEngine):
    """
    Google Container Engine
    """
    name = 'gce'
    verbose_name = 'Google Kubernetes Engine'
    # TODO: only subset of possible choices for zone are listed in parameter_schema,
    # we could add more later, here is the list of possible choices:
    # https://cloud.google.com/compute/docs/regions-zones/
    # TODO: only subset of possible choices for machine_type are listed in parameter_schema,
    # we could add more later, here is the list of possible choices:
    # https://cloud.google.com/compute/docs/machine-types
    parameter_schema = {
        'provisioner': {
            'service_account_info': {
                'type': 'json_file',
                'label': 'Service Account File (JSON)',
                'order': 0,
                'validators': {
                    'required': True,
                    'jsonfile': [
                        'private_key_id',
                        'private_key',
                        'client_email',
                        'client_id',
                        'auth_uri',
                        'token_uri'
                    ]
                }
            }
        },
        'cluster': {
            'node_count': {
                'type': 'integer',
                'label': 'Node Count',
                'order': 1,
                'default': 1,
                'class_name': 'gke_node_count',
                'validators': {
                    'required': True,
                    'min': 1,
                    'number': True
                }
            },
            'zone': {
                'type': 'select',
                'label': 'Zone',
                'order': 2,
                'choices': [
                    ('us-central1-a', 'US - Central 1 - A'),
                    ('us-west1-a', 'US - West 1 - A'),
                    ('us-east1-b', 'US - East 1 - B'),
                    ('us-east4-a', 'US - East 4 - A'),
                    ('northamerica-northeast1-a', 'North America - Northeast 1 - A'),
                    ('southamerica-east1-a', 'South America - East 1 - A'),
                    ('europe-west1-b', 'Europe - West 1 - B'),
                    ('europe-west2-a', 'Europe - West 2 - A'),
                    ('europe-west3-a', 'Europe - West 3 - A'),
                    ('europe-west4-b', 'Europe - West 4 - B'),
                    ('asia-northeast1-a', 'Asia - Northeast 1 - A'),
                    ('asia-east1-a', 'Asia - East 1 - A'),
                    ('asia-southeast1-a', 'Asia - Southeast 1 - A'),
                    ('australia-southeast1-a', 'Australia Southeast 1 - A')
                ],
                'validators': {
                    'required': True
                }
            },
            'machine_type': {
                'type': 'select',
                'label': 'Machine Type',
                'order': 3,
                'choices': [
                    ('n1-standard-1', 'Standart: 1 vCPU, 3.75 GB RAM'),
                    ('n1-standard-2', 'Standart: 2 vCPU, 7.5 GB RAM'),
                    ('n1-standard-4', 'Standart: 4 vCPU, 15 GB RAM'),
                    ('n1-standard-8', 'Standart: 8 vCPU, 30 GB RAM'),
                    ('n1-standard-16', 'Standart: 16 vCPU, 60 GB RAM'),
                    ('n1-standard-32', 'Standart: 32 vCPU, 120 GB RAM'),
                    ('n1-standard-64', 'Standart: 64 vCPU, 240 GB RAM')
                ],
                'validators': {
                    'required': True
                }
            },
<<<<<<< HEAD
            'network_range': {
                # TODO set CIDR validators, decide class naming after UI changes
                'type': 'text',
                'label': 'Network range CIDR',
                'order': 4,
                'class_name': 'gke_network_range',
                'validators': {
                    'required': False,
                }
            },
            'network_policy': {
                'type': 'select',
                'label': 'Network Policy',
                'order': 5,
                'choices': [
                    (None, '(None)'),
                    ('CALICO', 'Calico')
                ],
                'validators': {
                    'required': True
                },
                'class_name': 'network-policy'
=======
            'network_policy': {
                'type': 'select',
                'label': 'Network Policy',
                'order': 4,
                'choices': [
                    ('none', '(None)'),
                    ('CALICO', 'Calico')
                ],
                'default': 'none',
                'validators': {
                    'required': False
                },
                'class_name': 'network-policy'
            },
            'network_range': {
                'type': 'text',
                'label': 'Network range CIDR',
                'order': 5,
                'placeholder': '10.0.0.0/14',
                'validators': {
                    'required': False,
                    'regexp': '^(([0-9]|[1-9][0-9]|1[0-9]{2}|2[0-4][0-9]|25[0-5])\.){3}'
                              '([0-9]|[1-9][0-9]|1[0-9]{2}|2[0-4][0-9]|25[0-5])'
                              '(/([0-9]|[1-9][0-9]|2[0-4]))?$'
                }
>>>>>>> 84b4c530
            }
        }
    }

    def __init__(self, cluster, **kwargs):
        """
        Implementation of :func:`~kqueen.engines.base.BaseEngine.__init__`
        """
        # Call parent init to save cluster on self
        super(GceEngine, self).__init__(cluster, **kwargs)
        # Client initialization
        self.service_account_info = kwargs.get('service_account_info', {})
        self.project = self.service_account_info.get('project_id', '')
        self.zone = kwargs.get('zone', '-')
        self.cluster_id = 'a' + self.cluster.id.replace('-', '')
        self.cluster_config = {
            'cluster': {
                'name': self.cluster_id,
                'initialNodeCount': kwargs.get('node_count', 1),
                'nodeConfig': {
                    'machineType': kwargs.get('machine_type', 'n1-standard-1')
                },
                'addonsConfig': {},
                'clusterIpv4Cidr': kwargs.get('network_range', ''),
                'networkPolicy': {
<<<<<<< HEAD
                    'provider': kwargs['network_policy'].get('provider', 'PROVIDER_UNSPECIFIED'),
=======
                    'provider': kwargs.get('network_policy'),
>>>>>>> 84b4c530
                    'enabled': bool(kwargs.get('network_policy', False))
                }
            }
        }
        if self.cluster_config['cluster']['networkPolicy']['enabled'] is True:
            logger.debug('Network addon for GKE enabled')
            self.cluster_config = self._set_addon_config(cluster_config=self.cluster_config,
                                                         addon='networkPolicyConfig',
                                                         disabled=False)

        logger.debug('GKE cluster configuration: {}'.format(self.cluster_config))
        self.client = self._get_client()
        # Cache settings
        self.cache_timeout = 5 * 60

    def _get_client(self):
        """
        Initialize Google client
        Construct service account credentials using the service account key file

        """
        credentials = service_account.Credentials.from_service_account_info(self.service_account_info)
        client = googleapiclient.discovery.build('container', 'v1', credentials=credentials)

        return client

    def _set_addon_config(self, cluster_config, addon, disabled):
        """Set addon configutation to the cluster.

        Args:
            cluster_config(dict): Current cluster configuration
            addon(str):           Name of supported addon
            disabled(bool):       Enable/Disable addon

        Returns:
            dict:                 Updated cluster configuration

        """
        addons_body = {
            addon: {
                'disabled': disabled
            }
        }
        addons_config = cluster_config['cluster'].get('addonsConfig', {})
        addons_config[addon] = addons_body[addon]
        logger.debug('Setting {} addon in cluster_config {}'.format(addon, cluster_config))

        return cluster_config

    def provision(self, **kwargs):
        """
        Implementation of :func:`~kqueen.engines.base.BaseEngine.provision`
        """

        request = self.client.projects().zones().clusters().create(projectId=self.project,
                                                                   zone=self.zone,
                                                                   body=self.cluster_config)
        try:
            request.execute()
            # TODO: check if provisioning response is healthy
        except Exception as e:
<<<<<<< HEAD
            msg = 'Creating cluster {} failed with the following reason: {}'.format(self.cluster_id,
                                                                                    e)
            logger.exception(msg)
            return False, msg

        current_policy = self.cluster_config['cluster']['networkPolicy']
        meta = self.cluster.metadata.get('network_policy', {})

        if current_policy['provider'] is not None:
            meta['provider'] = current_policy['provider']
            meta['enabled'] = current_policy['enabled']
            logger.critical('Provisioning cluster {} started,\
                            updating metadata...{}'.format(self.cluster_id, meta))
            self.cluster.save()

=======
            msg = 'Creating cluster {} failed with the following reason: {}'.format(
                self.cluster_id, e)
            logger.exception(msg)
            return False, msg

        cluster_config = self.cluster_config['cluster']
        if cluster_config['networkPolicy']['provider'] is not None:
            self.cluster.metadata['network_policy'] = cluster_config['networkPolicy']
            logger.critical('Provisioning cluster {} started, updating metadata...{}'
                            .format(self.cluster_id, cluster_config['networkPolicy']))
            self.cluster.save()

        logger.critical(self.cluster.metadata)

>>>>>>> 84b4c530
        return True, None

    def deprovision(self, **kwargs):
        """
        Implementation of :func:`~kqueen.engines.base.BaseEngine.deprovision`
        """
        # test if cluster is considered deprovisioned by the base method
        result, error = super(GceEngine, self).deprovision(**kwargs)
        if result:
            return result, error
        request = self.client.projects().zones().clusters().delete(projectId=self.project,
                                                                   zone=self.zone,
                                                                   clusterId=self.cluster_id)
        try:
            request.execute()
            # TODO: check if provisioning response is healthy
        except Exception as e:
            msg = 'Deleting cluster {} failed with following reason: {}'.format(self.cluster_id,
                                                                                repr(e))
            logger.exception(msg)
            return False, msg

        return True, None

    def resize(self, node_count, **kwargs):
<<<<<<< HEAD

=======
>>>>>>> 84b4c530
        if int(node_count) < 2 and \
           self.cluster_config['cluster']['networkPolicy']['enabled'] is True:
            msg = 'Resizing cluster {} denied. The minimum size cluster to run \
                   network policy enforcement is 2 n1-standard-1 instances.\
                   Otherwise, turn off network policy before resizing.'\
                   .format(self.cluster_id)
            logger.error(msg)
            return False, msg

        request = self.client.projects().zones().clusters().nodePools().setSize(
            nodePoolId='default-pool',
            clusterId=self.cluster_id,
            zone=self.zone,
            body={'nodeCount': node_count},
            projectId=self.project
        )
        try:
            request.execute()
        except Exception as e:
            msg = 'Resizing cluster {} failed with the following reason: {}'\
                  .format(self.cluster_id, repr(e))
            logger.exception(msg)
            return False, msg

        self.cluster.metadata['node_count'] = node_count
        self.cluster.save()

        return True, None

    def set_network_policy(self, network_provider='CALICO', enabled=False, **kwargs):
        """
        Implementation of :func:`~kqueen.engines.base.BaseEngine.deprovision`
        """
        unsupported_instances = ['g1-small', 'f1-micro']
        network_policy_body = {
            'networkPolicy': {
                'provider': network_provider,
                'enabled': enabled
            }
        }

        m_type = self.cluster_config['cluster']['nodeConfig']['machineType']
        current_node_count = int(self.cluster_config['cluster'].get('initialNodeCount', 1))

        if current_node_count < 2 or m_type in unsupported_instances:
            msg = 'Setting {} Network Policy for the cluster {} denied due to \
                   unsupported configuration. The recommended minimum size \
                   cluster to run network policy enforcement is 3 \
                   n1-standard-1 instances'.format(network_provider,
                                                   self.cluster_id)
            logger.error(msg)
            return False, msg

        logger.debug('Required Node amount for Network Policy is 2, current node amount: {}'
                     .format(current_node_count))
        network_addon = self.cluster_config['cluster']['addonsConfig'].get('networkPolicyConfig',
                                                                           {})
        logger.debug('Enabled Network addon: {}'.format(network_addon))

        if network_addon.get('disabled', True) is True:
            msg = 'Setting {} Network Policy for the cluster {} denied due to \
                   disabled Network Policy addon. Recreate stack with enabled \
                   Network Policy'.format(network_provider, self.cluster_id)
            logger.error(msg)
            return False, msg

        logger.debug('Setting {} network policy to cluster {}...'.format(network_provider,
                                                                         self.cluster_id))
<<<<<<< HEAD
        request = self.client.projects().zones().clusters().setNetworkPolicy(projectId=self.project,
                                                                             zone=self.zone,
                                                                             clusterId=self.cluster_id,
                                                                             body=network_policy_body)
=======
        request = self.client.projects().zones().clusters().setNetworkPolicy(
            projectId=self.project, zone=self.zone,
            clusterId=self.cluster_id, body=network_policy_body)
>>>>>>> 84b4c530
        try:
            request.execute()
        except Exception as e:
            msg = 'Setting {} Network Policy for cluster {} failed with the following reason: {}'\
                .format(network_provider, self.cluster_id, e)
            logger.exception(msg)
            return False, msg

        logger.debug('Setting {} network policy to cluster {} passed successfully,\
                     saving metadata...'.format(network_provider, self.cluster_id))

        meta = self.cluster.metadata.get('network_policy', {})
        logger.critical('current NETMETA..{}'.format(meta))
        meta['provider'] = network_provider
        meta['enabled'] = enabled
<<<<<<< HEAD
        logger.critical(' Updating NETWORKPOLICY for cluster {} started,\
                        saving metadata...{}'.format(self.cluster_id, self.cluster.metadata['network_policy']))
=======
        logger.critical('Updating NETWORK POLICY for cluster {} started, saving metadata...{}'
                        .format(self.cluster_id, self.cluster.metadata['network_policy']))
>>>>>>> 84b4c530
        self.cluster.save()

        return True, None

    def get_kubeconfig(self):
        """
        Implementation of :func:`~kqueen.engines.base.BaseEngine.get_kubeconfig`
        """
        if not self.cluster.kubeconfig:
            request = self.client.projects().zones().clusters().get(projectId=self.project,
                                                                    zone=self.zone,
                                                                    clusterId=self.cluster_id)
            cluster = request.execute()

            kubeconfig = {}

            if cluster["status"] != "RUNNING":
                return self.cluster.kubeconfig

            # Get cluster section in KubeConfig
            kubeconfig_cluster_detail = {
                'server': "https://" + cluster["endpoint"],
                'certificate-authority-data': cluster["masterAuth"]["clusterCaCertificate"]
            }

            kubeconfig_cluster = {
                'name': cluster["name"],
                'cluster': kubeconfig_cluster_detail
            }

            user = {}
            user['username'] = cluster["masterAuth"]["username"]
            user['password'] = cluster["masterAuth"]["password"]

            kubeconfig_user = {
                'name': 'admin',
                'user': user
            }

            kubeconfig_context = {
                'name': cluster["name"],
                'context': {
                    'cluster': cluster["name"],
                    'user': kubeconfig_user["name"],
                },
            }

            kubeconfig = {
                'apiVersion': 'v1',
                'contexts': [kubeconfig_context],
                'clusters': [kubeconfig_cluster],
                'current-context': cluster["name"],
                'kind': 'Config',
                'preferences': {},
                'users': [kubeconfig_user],
            }

            self.cluster.kubeconfig = kubeconfig
            self.cluster.save()

        return self.cluster.kubeconfig

    def cluster_get(self):
        """
        Implementation of :func:`~kqueen.engines.base.BaseEngine.cluster_get`

        First we try to get cluster by external_id, because its much more efficient in this
        implementation. If its not possible yet, we return from the slower method
        """
        request = self.client.projects().zones().clusters().get(
            projectId=self.project,
            zone=self.zone,
            clusterId=self.cluster_id
        )

        try:
            response = request.execute()
        except Exception as e:
            msg = 'Fetching data from backend for cluster {} failed with the following reason: {}'\
                .format(self.cluster_id, repr(e))
            logger.exception(msg)
            return {}

        state = STATE_MAP.get(response['status'], config.get('CLUSTER_UNKNOWN_STATE'))

        key = 'cluster-{}-{}'.format(self.name, self.cluster_id)
        cluster = {
            'key': key,
            'name': self.cluster_id,
            'id': self.cluster.id,
            'state': state,
            'metadata': {}
        }
        return cluster

    def cluster_list(self):
        """
        Implementation of :func:`~kqueen.engines.base.BaseEngine.cluster_list`

        Get list of all clusters, owned by project,
        both kqueen managed and others in either the specified zone or all zones
        """

        request = self.client.projects().zones().clusters().list(projectId=self.project,
                                                                 zone=self.zone)
        try:
            response = request.execute()
        except Exception as e:
            msg = 'Fetching data from backend for GCE project {} failed with the following reason:'\
                .format(self.project_id)
            logger.exception(msg)
            return []

        clusters = response.get('clusters', [])
        if clusters:
            cl = []
            for cluster in clusters:
                state = STATE_MAP.get(cluster['status'], config.get('CLUSTER_UNKNOWN_STATE'))
                key = 'cluster-{}-{}'.format(cluster['name'], self.cluster_id or None)
                item = {
                    'key': key,
                    'name': self.cluster_id or cluster['name'],
                    'id': self.cluster.id or None,
                    'state': state,
                    'metadata': {
                        'node_config': cluster['nodeConfig'],
                        'current_master_version': cluster['currentMasterVersion'],
                        'zone': cluster['zone']
                    }
                }
                cl.append(item)
                return cl

        return []

    @classmethod
    def engine_status(cls, **kwargs):
        service_account_info = kwargs.get('service_account_info', {})
        project = service_account_info.get('project_id', '')
        project_zone = kwargs.get('zone', '-')
        credentials = service_account.Credentials.from_service_account_info(service_account_info)
        client = googleapiclient.discovery.build('container', 'v1', credentials=credentials)

        test_url = 'https://container.googleapis.com/v1/projects/project/zones/zone/clusters?alt=json'
        headers = {'Accept': 'application/json'}
        response = requests.get(test_url, headers=headers)

        if response.status_code == 401:
            request = client.projects().zones().clusters().list(projectId=project, zone=project_zone)
            try:
                request.execute()
            except Exception as e:
                msg = 'Failed to discover GCE project. Check that credentials is valid. Error:'
                logger.exception(msg)
                return config.get('PROVISIONER_UNKNOWN_STATE')
            status = config.get('PROVISIONER_OK_STATE')
        else:
            status = config.get('PROVISIONER_ERROR_STATE')

        return status<|MERGE_RESOLUTION|>--- conflicted
+++ resolved
@@ -103,30 +103,6 @@
                     'required': True
                 }
             },
-<<<<<<< HEAD
-            'network_range': {
-                # TODO set CIDR validators, decide class naming after UI changes
-                'type': 'text',
-                'label': 'Network range CIDR',
-                'order': 4,
-                'class_name': 'gke_network_range',
-                'validators': {
-                    'required': False,
-                }
-            },
-            'network_policy': {
-                'type': 'select',
-                'label': 'Network Policy',
-                'order': 5,
-                'choices': [
-                    (None, '(None)'),
-                    ('CALICO', 'Calico')
-                ],
-                'validators': {
-                    'required': True
-                },
-                'class_name': 'network-policy'
-=======
             'network_policy': {
                 'type': 'select',
                 'label': 'Network Policy',
@@ -152,7 +128,6 @@
                               '([0-9]|[1-9][0-9]|1[0-9]{2}|2[0-4][0-9]|25[0-5])'
                               '(/([0-9]|[1-9][0-9]|2[0-4]))?$'
                 }
->>>>>>> 84b4c530
             }
         }
     }
@@ -178,11 +153,7 @@
                 'addonsConfig': {},
                 'clusterIpv4Cidr': kwargs.get('network_range', ''),
                 'networkPolicy': {
-<<<<<<< HEAD
-                    'provider': kwargs['network_policy'].get('provider', 'PROVIDER_UNSPECIFIED'),
-=======
-                    'provider': kwargs.get('network_policy'),
->>>>>>> 84b4c530
+                    'provider': kwargs.get('network_policy', 'PROVIDER_UNSPECIFIED'),
                     'enabled': bool(kwargs.get('network_policy', False))
                 }
             }
@@ -244,23 +215,6 @@
             request.execute()
             # TODO: check if provisioning response is healthy
         except Exception as e:
-<<<<<<< HEAD
-            msg = 'Creating cluster {} failed with the following reason: {}'.format(self.cluster_id,
-                                                                                    e)
-            logger.exception(msg)
-            return False, msg
-
-        current_policy = self.cluster_config['cluster']['networkPolicy']
-        meta = self.cluster.metadata.get('network_policy', {})
-
-        if current_policy['provider'] is not None:
-            meta['provider'] = current_policy['provider']
-            meta['enabled'] = current_policy['enabled']
-            logger.critical('Provisioning cluster {} started,\
-                            updating metadata...{}'.format(self.cluster_id, meta))
-            self.cluster.save()
-
-=======
             msg = 'Creating cluster {} failed with the following reason: {}'.format(
                 self.cluster_id, e)
             logger.exception(msg)
@@ -275,7 +229,6 @@
 
         logger.critical(self.cluster.metadata)
 
->>>>>>> 84b4c530
         return True, None
 
     def deprovision(self, **kwargs):
@@ -301,10 +254,7 @@
         return True, None
 
     def resize(self, node_count, **kwargs):
-<<<<<<< HEAD
-
-=======
->>>>>>> 84b4c530
+
         if int(node_count) < 2 and \
            self.cluster_config['cluster']['networkPolicy']['enabled'] is True:
             msg = 'Resizing cluster {} denied. The minimum size cluster to run \
@@ -373,16 +323,10 @@
 
         logger.debug('Setting {} network policy to cluster {}...'.format(network_provider,
                                                                          self.cluster_id))
-<<<<<<< HEAD
-        request = self.client.projects().zones().clusters().setNetworkPolicy(projectId=self.project,
-                                                                             zone=self.zone,
-                                                                             clusterId=self.cluster_id,
-                                                                             body=network_policy_body)
-=======
         request = self.client.projects().zones().clusters().setNetworkPolicy(
             projectId=self.project, zone=self.zone,
             clusterId=self.cluster_id, body=network_policy_body)
->>>>>>> 84b4c530
+
         try:
             request.execute()
         except Exception as e:
@@ -398,13 +342,8 @@
         logger.critical('current NETMETA..{}'.format(meta))
         meta['provider'] = network_provider
         meta['enabled'] = enabled
-<<<<<<< HEAD
-        logger.critical(' Updating NETWORKPOLICY for cluster {} started,\
-                        saving metadata...{}'.format(self.cluster_id, self.cluster.metadata['network_policy']))
-=======
         logger.critical('Updating NETWORK POLICY for cluster {} started, saving metadata...{}'
                         .format(self.cluster_id, self.cluster.metadata['network_policy']))
->>>>>>> 84b4c530
         self.cluster.save()
 
         return True, None
